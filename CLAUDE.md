--- conflicted
+++ resolved
@@ -1,16 +1,12 @@
-<<<<<<< HEAD
-# Workflow Guidelines
-=======
 # Development workflow
 During development use all expert agents you have available to you, so you can get the best results. 
 1. Plan - when you get new issue, read it carefully, understand what is needed to be done, if you have any questions, ask them and if you understand the issue, build implementation plan in the issue comments -> ask user to read the plan and if all is good, follow to development
 2. Development - create new branch from main branch with the name of the issue and use all your knowledge from UX, UI, code quality, performance, security, etc. to implement the issue
-3. Testing - test your code, make sure it works as expected, there are no errors, it looks good, if you need to make specific test by user, document the steps user should do to properly test the feature.
+3. Testing - test your code, make sure it works as expected, there are no errors, it looks good, if you need to make specific test by user, document the steps user should do to properly test the feature. Also test in the real iOS app that it works as expected.
 4. Code review - create pull request, make sure you have no errors, warnings or recommendations in the code, make sure you have no duplicated code, make sure the code is clean and readable, make sure you have no useless code in the pull request, make sure you have no commented out code in the pull request, make sure you have no TODOs in the pull request
 5. Documentation - after you finish the pull request, document the changes in the issue, update website content
 
 ## Workflow Guidelines
->>>>>>> e6f67eed
 - ALWAYS check if code has no ERRORS, WARNINGS or RECOMMENDATIONS during building to keep the code clean and without issues 
 - ALWAYS REFACTOR classes and methods to keep the code clean and readable without duplicated code, split too long classes (more than 800 lines) into smaller classes 
 - ALWAYS keep the code clean without your test files or helper files you create during development to try something, remove them after you finish the task
